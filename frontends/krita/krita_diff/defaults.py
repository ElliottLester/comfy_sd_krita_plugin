--- conflicted
+++ resolved
@@ -26,6 +26,7 @@
 ROUTE_PREFIX = "/sdapi/interpause/"
 OFFICIAL_ROUTE_PREFIX = "/sdapi/v1/"
 CONTROLNET_ROUTE_PREFIX = "/controlnet/"
+CONTROLNET_ROUTE_PREFIX = "/controlnet/"
 
 # error messages
 ERR_MISSING_CONFIG = "Report this bug, developer missed out a config key somewhere."
@@ -40,6 +41,7 @@
 TAB_IMG2IMG = "krita_diff_img2img"
 TAB_INPAINT = "krita_diff_inpaint"
 TAB_UPSCALE = "krita_diff_upscale"
+TAB_CONTROLNET = "krita_diff_controlnet"
 TAB_CONTROLNET = "krita_diff_controlnet"
 TAB_PREVIEW = "krita_diff_preview"
 
@@ -56,7 +58,6 @@
         "threshold_b_min_value": 1,
         "threshold_b_max_value": 255
     },
-<<<<<<< HEAD
     "depth_leres": {
         "resolution_label": "LeReS resolution",
         "threshold_a_label": "Remove near %",
@@ -67,12 +68,6 @@
         "threshold_b_max_value": 100
     },
     "depth_leres++": {
-=======
-    "depth": {
-        "resolution_label": "Midas resolution",
-    },
-    "depth_leres": {
->>>>>>> 285b0da0
         "resolution_label": "LeReS resolution",
         "threshold_a_label": "Remove near %",
         "threshold_b_label": "Remove background %",
@@ -81,7 +76,6 @@
         "threshold_b_min_value": 0,
         "threshold_b_max_value": 100
     },
-<<<<<<< HEAD
     "mediapipe_face": {
         "threshold_a_label": "Max Faces",
         "threshold_b_label": "Min Face Confidence",
@@ -138,8 +132,6 @@
         "threshold_a_max_value": 8,
         "threshold_step": 0.01
     },
-=======
->>>>>>> 285b0da0
     "hed": {
         "resolution_label": "HED resolution",
     },
@@ -269,19 +261,10 @@
     controlnet_unit_list: List[str] = field(default_factory=lambda: list(str(i) for i in range(10)))
     controlnet_preprocessor_list: List[str] = field(default_factory=lambda: [ERROR_MSG])
     controlnet_model_list: List[str] = field(default_factory=lambda: [ERROR_MSG])
-<<<<<<< HEAD
     controlnet_control_mode_list: List[str] = field(default_factory=lambda: ["Balanced", "My prompt is more important", "ControlNet is more important"])
 
     controlnet0_enable: bool = False
     controlnet0_low_vram: bool = False
-=======
-
-    controlnet0_enable: bool = False
-    controlnet0_invert_input_color: bool = False
-    controlnet0_RGB_to_BGR: bool = False
-    controlnet0_low_vram: bool = False
-    controlnet0_guess_mode: bool = False
->>>>>>> 285b0da0
     controlnet0_preprocessor: str = "None" 
     controlnet0_model: str = "None"
     controlnet0_weight: float = 1.0
@@ -291,19 +274,10 @@
     controlnet0_threshold_a: float = 0
     controlnet0_threshold_b: float = 0
     controlnet0_input_image: str = ""
-<<<<<<< HEAD
     controlnet0_control_mode: str = "Balanced"
 
     controlnet1_enable: bool = False
     controlnet1_low_vram: bool = False
-=======
-
-    controlnet1_enable: bool = False
-    controlnet1_invert_input_color: bool = False
-    controlnet1_RGB_to_BGR: bool = False
-    controlnet1_low_vram: bool = False
-    controlnet1_guess_mode: bool = False
->>>>>>> 285b0da0
     controlnet1_preprocessor: str = "None" 
     controlnet1_model: str = "None"
     controlnet1_weight: float = 1.0
@@ -313,19 +287,10 @@
     controlnet1_threshold_a: float = 0
     controlnet1_threshold_b: float = 0
     controlnet1_input_image: str = ""
-<<<<<<< HEAD
     controlnet1_control_mode: str = "Balanced"
 
     controlnet2_enable: bool = False
     controlnet2_low_vram: bool = False
-=======
-
-    controlnet2_enable: bool = False
-    controlnet2_invert_input_color: bool = False
-    controlnet2_RGB_to_BGR: bool = False
-    controlnet2_low_vram: bool = False
-    controlnet2_guess_mode: bool = False
->>>>>>> 285b0da0
     controlnet2_preprocessor: str = "None"
     controlnet2_model: str = "None"
     controlnet2_weight: float = 1.0
@@ -335,19 +300,10 @@
     controlnet2_threshold_a: float = 0
     controlnet2_threshold_b: float = 0
     controlnet2_input_image: str = ""
-<<<<<<< HEAD
     controlnet2_control_mode: str = "Balanced"
 
     controlnet3_enable: bool = False
     controlnet3_low_vram: bool = False
-=======
-
-    controlnet3_enable: bool = False
-    controlnet3_invert_input_color: bool = False
-    controlnet3_RGB_to_BGR: bool = False
-    controlnet3_low_vram: bool = False
-    controlnet3_guess_mode: bool = False
->>>>>>> 285b0da0
     controlnet3_preprocessor: str = "None"
     controlnet3_model: str = "None"
     controlnet3_weight: float = 1.0
@@ -357,19 +313,10 @@
     controlnet3_threshold_a: float = 0
     controlnet3_threshold_b: float = 0
     controlnet3_input_image: str = ""
-<<<<<<< HEAD
     controlnet3_control_mode: str = "Balanced"
 
     controlnet4_enable: bool = False
     controlnet4_low_vram: bool = False
-=======
-
-    controlnet4_enable: bool = False
-    controlnet4_invert_input_color: bool = False
-    controlnet4_RGB_to_BGR: bool = False
-    controlnet4_low_vram: bool = False
-    controlnet4_guess_mode: bool = False
->>>>>>> 285b0da0
     controlnet4_preprocessor: str = "None"
     controlnet4_model: str = "None"
     controlnet4_weight: float = 1.0
@@ -379,19 +326,10 @@
     controlnet4_threshold_a: float = 0
     controlnet4_threshold_b: float = 0
     controlnet4_input_image: str = ""
-<<<<<<< HEAD
     controlnet4_control_mode: str = "Balanced"
 
     controlnet5_enable: bool = False
     controlnet5_low_vram: bool = False
-=======
-
-    controlnet5_enable: bool = False
-    controlnet5_invert_input_color: bool = False
-    controlnet5_RGB_to_BGR: bool = False
-    controlnet5_low_vram: bool = False
-    controlnet5_guess_mode: bool = False
->>>>>>> 285b0da0
     controlnet5_preprocessor: str = "None"
     controlnet5_model: str = "None"
     controlnet5_weight: float = 1.0
@@ -401,19 +339,10 @@
     controlnet5_threshold_a: float = 0
     controlnet5_threshold_b: float = 0
     controlnet5_input_image: str = ""
-<<<<<<< HEAD
     controlnet5_control_mode: str = "Balanced"
 
     controlnet6_enable: bool = False
     controlnet6_low_vram: bool = False
-=======
-
-    controlnet6_enable: bool = False
-    controlnet6_invert_input_color: bool = False
-    controlnet6_RGB_to_BGR: bool = False
-    controlnet6_low_vram: bool = False
-    controlnet6_guess_mode: bool = False
->>>>>>> 285b0da0
     controlnet6_preprocessor: str = "None"
     controlnet6_model: str = "None"
     controlnet6_weight: float = 1.0
@@ -423,19 +352,10 @@
     controlnet6_threshold_a: float = 0
     controlnet6_threshold_b: float = 0
     controlnet6_input_image: str = ""
-<<<<<<< HEAD
     controlnet6_control_mode: str = "Balanced"
 
     controlnet7_enable: bool = False
     controlnet7_low_vram: bool = False
-=======
-
-    controlnet7_enable: bool = False
-    controlnet7_invert_input_color: bool = False
-    controlnet7_RGB_to_BGR: bool = False
-    controlnet7_low_vram: bool = False
-    controlnet7_guess_mode: bool = False
->>>>>>> 285b0da0
     controlnet7_preprocessor: str = "None"
     controlnet7_model: str = "None"
     controlnet7_weight: float = 1.0
@@ -445,19 +365,10 @@
     controlnet7_threshold_a: float = 0
     controlnet7_threshold_b: float = 0
     controlnet7_input_image: str = ""
-<<<<<<< HEAD
     controlnet7_control_mode: str = "Balanced"
 
     controlnet8_enable: bool = False
     controlnet8_low_vram: bool = False
-=======
-
-    controlnet8_enable: bool = False
-    controlnet8_invert_input_color: bool = False
-    controlnet8_RGB_to_BGR: bool = False
-    controlnet8_low_vram: bool = False
-    controlnet8_guess_mode: bool = False
->>>>>>> 285b0da0
     controlnet8_preprocessor: str = "None"
     controlnet8_model: str = "None"
     controlnet8_weight: float = 1.0
@@ -467,19 +378,10 @@
     controlnet8_threshold_a: float = 0
     controlnet8_threshold_b: float = 0
     controlnet8_input_image: str = ""
-<<<<<<< HEAD
     controlnet8_control_mode: str = "Balanced"
 
     controlnet9_enable: bool = False
     controlnet9_low_vram: bool = False
-=======
-
-    controlnet9_enable: bool = False
-    controlnet9_invert_input_color: bool = False
-    controlnet9_RGB_to_BGR: bool = False
-    controlnet9_low_vram: bool = False
-    controlnet9_guess_mode: bool = False
->>>>>>> 285b0da0
     controlnet9_preprocessor: str = "None"
     controlnet9_model: str = "None"
     controlnet9_weight: float = 1.0
@@ -489,9 +391,6 @@
     controlnet9_threshold_a: float = 0
     controlnet9_threshold_b: float = 0
     controlnet9_input_image: str = ""
-<<<<<<< HEAD
     controlnet9_control_mode: str = "Balanced"
-=======
->>>>>>> 285b0da0
 
 DEFAULTS = Defaults()
--- conflicted
+++ resolved
@@ -1,129 +1,3 @@
-<<<<<<< HEAD
-import os
-import sys
-import traceback
-
-import cv2
-import torch
-
-from modules import shared, devices
-from modules.paths import script_path
-import modules.shared
-import modules.face_restoration
-from importlib import reload
-
-# codeformer people made a choice to include modified basicsr librry to their projectwhich makes
-# it utterly impossiblr to use it alongside with other libraries that also use basicsr, like GFPGAN.
-# I am making a choice to include some files from codeformer to work around this issue.
-
-pretrain_model_url = 'https://github.com/sczhou/CodeFormer/releases/download/v0.1.0/codeformer.pth'
-
-have_codeformer = False
-codeformer = None
-
-def setup_codeformer():
-    path = modules.paths.paths.get("CodeFormer", None)
-    if path is None:
-        return
-
-
-    # both GFPGAN and CodeFormer use bascisr, one has it installed from pip the other uses its own
-    #stored_sys_path = sys.path
-    #sys.path = [path] + sys.path
-
-    try:
-        from torchvision.transforms.functional import normalize
-        from modules.codeformer.codeformer_arch import CodeFormer
-        from basicsr.utils.download_util import load_file_from_url
-        from basicsr.utils import imwrite, img2tensor, tensor2img
-        from facelib.utils.face_restoration_helper import FaceRestoreHelper
-        from modules.shared import cmd_opts
-
-        net_class = CodeFormer
-
-        class FaceRestorerCodeFormer(modules.face_restoration.FaceRestoration):
-            def name(self):
-                return "CodeFormer"
-
-            def __init__(self):
-                self.net = None
-                self.face_helper = None
-
-            def create_models(self):
-
-                if self.net is not None and self.face_helper is not None:
-                    self.net.to(devices.device_codeformer)
-                    return self.net, self.face_helper
-
-                net = net_class(dim_embd=512, codebook_size=1024, n_head=8, n_layers=9, connect_list=['32', '64', '128', '256']).to(devices.device_codeformer)
-                ckpt_path = load_file_from_url(url=pretrain_model_url, model_dir=os.path.join(path, 'weights/CodeFormer'), progress=True)
-                checkpoint = torch.load(ckpt_path)['params_ema']
-                net.load_state_dict(checkpoint)
-                net.eval()
-
-                face_helper = FaceRestoreHelper(1, face_size=512, crop_ratio=(1, 1), det_model='retinaface_resnet50', save_ext='png', use_parse=True, device=devices.device_codeformer)
-
-                self.net = net
-                self.face_helper = face_helper
-                self.net.to(devices.device_codeformer)
-
-                return net, face_helper
-
-            def restore(self, np_image, w=None):
-                np_image = np_image[:, :, ::-1]
-
-                original_resolution = np_image.shape[0:2]
-
-                self.create_models()
-                self.face_helper.clean_all()
-                self.face_helper.read_image(np_image)
-                self.face_helper.get_face_landmarks_5(only_center_face=False, resize=640, eye_dist_threshold=5)
-                self.face_helper.align_warp_face()
-
-                for idx, cropped_face in enumerate(self.face_helper.cropped_faces):
-                    cropped_face_t = img2tensor(cropped_face / 255., bgr2rgb=True, float32=True)
-                    normalize(cropped_face_t, (0.5, 0.5, 0.5), (0.5, 0.5, 0.5), inplace=True)
-                    cropped_face_t = cropped_face_t.unsqueeze(0).to(devices.device_codeformer)
-
-                    try:
-                        with torch.no_grad():
-                            output = self.net(cropped_face_t, w=w if w is not None else shared.opts.code_former_weight, adain=True)[0]
-                            restored_face = tensor2img(output, rgb2bgr=True, min_max=(-1, 1))
-                        del output
-                        torch.cuda.empty_cache()
-                    except Exception as error:
-                        print(f'\tFailed inference for CodeFormer: {error}', file=sys.stderr)
-                        restored_face = tensor2img(cropped_face_t, rgb2bgr=True, min_max=(-1, 1))
-
-                    restored_face = restored_face.astype('uint8')
-                    self.face_helper.add_restored_face(restored_face)
-
-                self.face_helper.get_inverse_affine(None)
-
-                restored_img = self.face_helper.paste_faces_to_input_image()
-                restored_img = restored_img[:, :, ::-1]
-
-                if original_resolution != restored_img.shape[0:2]:
-                    restored_img = cv2.resize(restored_img, (0, 0), fx=original_resolution[1]/restored_img.shape[1], fy=original_resolution[0]/restored_img.shape[0], interpolation=cv2.INTER_LINEAR)
-
-                if shared.opts.face_restoration_unload:
-                    self.net.to(devices.cpu)
-
-                return restored_img
-
-        global have_codeformer
-        have_codeformer = True
-
-        global codeformer
-        codeformer = FaceRestorerCodeFormer()
-        shared.face_restorers.append(codeformer)
-
-    except Exception:
-        print("Error setting up CodeFormer:", file=sys.stderr)
-        print(traceback.format_exc(), file=sys.stderr)
-
-   # sys.path = stored_sys_path
-=======
 import os
 import sys
 import traceback
@@ -255,5 +129,4 @@
         print("Error setting up CodeFormer:", file=sys.stderr)
         print(traceback.format_exc(), file=sys.stderr)
 
-   # sys.path = stored_sys_path
->>>>>>> 3f417566
+   # sys.path = stored_sys_path
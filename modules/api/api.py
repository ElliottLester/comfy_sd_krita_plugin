--- conflicted
+++ resolved
@@ -1,47 +1,43 @@
-<<<<<<< HEAD
+# import time
+
+# from modules.api.models import StableDiffusionTxt2ImgProcessingAPI, StableDiffusionImg2ImgProcessingAPI
+# from modules.processing import StableDiffusionProcessingTxt2Img, StableDiffusionProcessingImg2Img, process_images
+# from modules.sd_samplers import all_samplers
+# from modules.extras import run_pnginfo
+# import modules.shared as shared
+# from modules import devices
+# import uvicorn
+# from fastapi import Body, APIRouter, HTTPException
+# from fastapi.responses import JSONResponse
+# from pydantic import BaseModel, Field, Json
+# from typing import List
+# import json
+# import io
+# import base64
+# from PIL import Image
+
+# sampler_to_index = lambda name: next(filter(lambda row: name.lower() == row[1].name.lower(), enumerate(all_samplers)), None)
+
+# class TextToImageResponse(BaseModel):
+#     images: List[str] = Field(default=None, title="Image", description="The generated image in base64 format.")
+#     parameters: Json
+#     info: Json
+
+# class ImageToImageResponse(BaseModel):
+#     images: List[str] = Field(default=None, title="Image", description="The generated image in base64 format.")
+#     parameters: Json
+#     info: Json
+
 import time
-
-from modules.api.models import StableDiffusionTxt2ImgProcessingAPI, StableDiffusionImg2ImgProcessingAPI
-from modules.processing import StableDiffusionProcessingTxt2Img, StableDiffusionProcessingImg2Img, process_images
-from modules.sd_samplers import all_samplers
-from modules.extras import run_pnginfo
-import modules.shared as shared
-from modules import devices
-import uvicorn
-from fastapi import Body, APIRouter, HTTPException
-from fastapi.responses import JSONResponse
-from pydantic import BaseModel, Field, Json
-from typing import List
-import json
-import io
-import base64
-from PIL import Image
-
-sampler_to_index = lambda name: next(filter(lambda row: name.lower() == row[1].name.lower(), enumerate(all_samplers)), None)
-=======
 import uvicorn
 from gradio.processing_utils import encode_pil_to_base64, decode_base64_to_file, decode_base64_to_image
 from fastapi import APIRouter, HTTPException
 import modules.shared as shared
+from modules import devices
 from modules.api.models import *
 from modules.processing import StableDiffusionProcessingTxt2Img, StableDiffusionProcessingImg2Img, process_images
 from modules.sd_samplers import all_samplers
 from modules.extras import run_extras
->>>>>>> 35c45df2
-
-def upscaler_to_index(name: str):
-    try:
-        return [x.name.lower() for x in shared.sd_upscalers].index(name.lower())
-    except:
-        raise HTTPException(status_code=400, detail=f"Invalid upscaler, needs to be on of these: {' , '.join([x.name for x in sd_upscalers])}")
-
-sampler_to_index = lambda name: next(filter(lambda row: name.lower() == row[1].name.lower(), enumerate(all_samplers)), None)
-
-<<<<<<< HEAD
-class ProgressResponse(BaseModel):
-    progress: float
-    eta_relative: float
-    state: Json
 
 # copy from wrap_gradio_gpu_call of webui.py
 # because queue lock will be acquired in api handlers
@@ -63,13 +59,20 @@
     shared.state.textinfo = None
     shared.state.time_start = time.time()
 
-
 def after_gpu_call():
     shared.state.job = ""
     shared.state.job_count = 0
 
     devices.torch_gc()
-=======
+
+def upscaler_to_index(name: str):
+    try:
+        return [x.name.lower() for x in shared.sd_upscalers].index(name.lower())
+    except:
+        raise HTTPException(status_code=400, detail=f"Invalid upscaler, needs to be on of these: {' , '.join([x.name for x in sd_upscalers])}")
+
+sampler_to_index = lambda name: next(filter(lambda row: name.lower() == row[1].name.lower(), enumerate(all_samplers)), None)
+
 def setUpscalers(req: dict):
     reqDict = vars(req)
     reqDict['extras_upscaler_1'] = upscaler_to_index(req.upscaler_1)
@@ -77,31 +80,17 @@
     reqDict.pop('upscaler_1')
     reqDict.pop('upscaler_2')
     return reqDict
->>>>>>> 35c45df2
 
 class Api:
     def __init__(self, app, queue_lock):
         self.router = APIRouter()
         self.app = app
         self.queue_lock = queue_lock
-<<<<<<< HEAD
-        self.app.add_api_route("/sdapi/v1/txt2img", self.text2imgapi, methods=["POST"])
-        self.app.add_api_route("/sdapi/v1/img2img", self.img2imgapi, methods=["POST"])
-        self.app.add_api_route("/sdapi/v1/progress", self.progressapi, methods=["GET"])
-
-    def __base64_to_image(self, base64_string):
-        # if has a comma, deal with prefix
-        if "," in base64_string:
-            base64_string = base64_string.split(",")[1]
-        imgdata = base64.b64decode(base64_string)
-        # convert base64 to PIL image
-        return Image.open(io.BytesIO(imgdata))
-=======
         self.app.add_api_route("/sdapi/v1/txt2img", self.text2imgapi, methods=["POST"], response_model=TextToImageResponse)
         self.app.add_api_route("/sdapi/v1/img2img", self.img2imgapi, methods=["POST"], response_model=ImageToImageResponse)
         self.app.add_api_route("/sdapi/v1/extra-single-image", self.extras_single_image_api, methods=["POST"], response_model=ExtrasSingleImageResponse)
         self.app.add_api_route("/sdapi/v1/extra-batch-images", self.extras_batch_images_api, methods=["POST"], response_model=ExtrasBatchImagesResponse)
->>>>>>> 35c45df2
+        self.app.add_api_route("/sdapi/v1/progress", self.progressapi, methods=["GET"])
 
     def text2imgapi(self, txt2imgreq: StableDiffusionTxt2ImgProcessingAPI):
         sampler_index = sampler_to_index(txt2imgreq.sampler_index)
@@ -121,24 +110,11 @@
         before_gpu_call()
         with self.queue_lock:
             processed = process_images(p)
-<<<<<<< HEAD
         after_gpu_call()
 
-        b64images = []
-        for i in processed.images:
-            buffer = io.BytesIO()
-            i.save(buffer, format="png")
-            b64images.append(base64.b64encode(buffer.getvalue()))
-
-        return TextToImageResponse(images=b64images, parameters=json.dumps(vars(txt2imgreq)), info=processed.js())
-
-
-=======
-        
         b64images = list(map(encode_pil_to_base64, processed.images))
-        
+
         return TextToImageResponse(images=b64images, parameters=vars(txt2imgreq), info=processed.js())
->>>>>>> 35c45df2
 
     def img2imgapi(self, img2imgreq: StableDiffusionImg2ImgProcessingAPI):
         sampler_index = sampler_to_index(img2imgreq.sampler_index)
@@ -176,29 +152,42 @@
         before_gpu_call()
         with self.queue_lock:
             processed = process_images(p)
-<<<<<<< HEAD
         after_gpu_call()
 
-        b64images = []
-        for i in processed.images:
-            buffer = io.BytesIO()
-            i.save(buffer, format="png")
-            b64images.append(base64.b64encode(buffer.getvalue()))
-=======
-        
         b64images = list(map(encode_pil_to_base64, processed.images))
->>>>>>> 35c45df2
 
         if (not img2imgreq.include_init_images):
             img2imgreq.init_images = None
             img2imgreq.mask = None
-       
+
         return ImageToImageResponse(images=b64images, parameters=vars(img2imgreq), info=processed.js())
 
     def extras_single_image_api(self, req: ExtrasSingleImageRequest):
         reqDict = setUpscalers(req)
 
-<<<<<<< HEAD
+        reqDict['image'] = decode_base64_to_image(reqDict['image'])
+
+        with self.queue_lock:
+            result = run_extras(extras_mode=0, image_folder="", input_dir="", output_dir="", **reqDict)
+
+        return ExtrasSingleImageResponse(image=encode_pil_to_base64(result[0][0]), html_info=result[1])
+
+    def extras_batch_images_api(self, req: ExtrasBatchImagesRequest):
+        reqDict = setUpscalers(req)
+
+        def prepareFiles(file):
+            file = decode_base64_to_file(file.data, file_path=file.name)
+            file.orig_name = file.name
+            return file
+
+        reqDict['image_folder'] = list(map(prepareFiles, reqDict['imageList']))
+        reqDict.pop('imageList')
+
+        with self.queue_lock:
+            result = run_extras(extras_mode=1, image="", input_dir="", output_dir="", **reqDict)
+
+        return ExtrasBatchImagesResponse(images=list(map(encode_pil_to_base64, result[0])), html_info=result[1])
+
     def progressapi(self):
         # copy from check_progress_call of ui.py
 
@@ -221,33 +210,6 @@
 
         return ProgressResponse(progress=progress, eta_relative=eta_relative, state=shared.state.js())
 
-    def extrasapi(self):
-        raise NotImplementedError
-=======
-        reqDict['image'] = decode_base64_to_image(reqDict['image'])
-
-        with self.queue_lock:
-            result = run_extras(extras_mode=0, image_folder="", input_dir="", output_dir="", **reqDict)
-
-        return ExtrasSingleImageResponse(image=encode_pil_to_base64(result[0][0]), html_info=result[1])
-
-    def extras_batch_images_api(self, req: ExtrasBatchImagesRequest):
-        reqDict = setUpscalers(req)
-
-        def prepareFiles(file):
-            file = decode_base64_to_file(file.data, file_path=file.name)
-            file.orig_name = file.name
-            return file
-
-        reqDict['image_folder'] = list(map(prepareFiles, reqDict['imageList']))
-        reqDict.pop('imageList')
-
-        with self.queue_lock:
-            result = run_extras(extras_mode=1, image="", input_dir="", output_dir="", **reqDict)
->>>>>>> 35c45df2
-
-        return ExtrasBatchImagesResponse(images=list(map(encode_pil_to_base64, result[0])), html_info=result[1])
-    
     def pnginfoapi(self):
         raise NotImplementedError
 

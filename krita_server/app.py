from __future__ import annotations

import logging
import os
import time

from fastapi import FastAPI
from PIL import Image, ImageOps
from webui import modules, shared

from .script_hack import get_script_info, get_scripts_metadata, process_script_args
from .structs import (
    ConfigResponse,
    ImageResponse,
    Img2ImgRequest,
    Txt2ImgRequest,
    UpscaleRequest,
    UpscaleResponse,
)
from .utils import (
    b64_to_img,
    get_sampler_index,
    get_upscaler_index,
    img_to_b64,
    load_config,
    merge_default_config,
    parse_prompt,
    prepare_backend,
    prepare_mask,
    save_img,
    sddebz_highres_fix,
)

app = FastAPI()

log = logging.getLogger(__name__)

# NOTE: how to run a script
# - get scripts_txt2img/scripts_img2img from modules.scripts
# - construct array args, where 0th element is selected script
# - refer to script.args_from & script.args_to to figure out which elements in
#   array args to populate
#
# The way scripts are handled is they are loaded one by one, append to a list of
# scripts, which each script taking up "slots" in the input args array.
# So the more scripts, the longer array args would be for the last script.


@app.get("/config", response_model=ConfigResponse)
async def get_state():
    """Get information about backend API.

    Returns config from `krita_config.yaml`, other metadata,
    the path to the rendered image and image mask, etc.

    Returns:
        Dict: information.
    """
    opt = load_config().plugin
    prepare_backend(opt)

    sample_path = os.path.abspath(opt.sample_path)
    return {
        **opt.dict(),
        "sample_path": sample_path,
        "upscalers": [upscaler.name for upscaler in shared.sd_upscalers],
        "samplers": [sampler.name for sampler in modules.sd_samplers.samplers],
        "samplers_img2img": [
            sampler.name for sampler in modules.sd_samplers.samplers_for_img2img
        ],
        "scripts_txt2img": get_scripts_metadata(False),
        "scripts_img2img": get_scripts_metadata(True),
        "face_restorers": [model.name() for model in shared.face_restorers],
        "sd_models": modules.sd_models.checkpoint_tiles(),  # yes internal API has spelling error
    }


@app.post("/txt2img", response_model=ImageResponse)
async def f_txt2img(req: Txt2ImgRequest):
    """Post request for Txt2Img.

    Args:
        req (Txt2ImgRequest): Request.

    Returns:
        Dict: Outputs and info.
    """
    log.info(f"txt2img:\n{req}")

    opt = load_config().txt2img
    req = merge_default_config(req, opt)
    prepare_backend(req)

    script_ind, script, meta = get_script_info(req.script, False)
    args = process_script_args(script_ind, script, meta, req.script_args)

    width, height = sddebz_highres_fix(
        req.base_size, req.max_size, req.orig_width, req.orig_height
    )

    output_images, info, html = modules.txt2img.txt2img(
        parse_prompt(req.prompt),  # prompt
        parse_prompt(req.negative_prompt),  # negative_prompt
        "None",  # prompt_style: saved prompt styles (unsupported)
        "None",  # prompt_style2: saved prompt styles (unsupported)
        req.steps,  # steps
        get_sampler_index(req.sampler_name),  # sampler_index
        req.restore_faces,  # restore_faces
        req.tiling,  # tiling
        req.batch_count,  # n_iter
        req.batch_size,  # batch_size
        req.cfg_scale,  # cfg_scale
        req.seed,  # seed
        req.subseed,  # subseed
        req.subseed_strength,  # subseed_strength
        req.seed_resize_from_h,  # seed_resize_from_h
        req.seed_resize_from_w,  # seed_resize_from_w
        req.seed_enable_extras,  # seed_enable_extras
        height,  # height
        width,  # width
        req.highres_fix,  # enable_hr: high res fix
        req.denoising_strength,  # denoising_strength: only applicable if high res fix in use
        req.firstphase_width,  # firstphase_width
        req.firstphase_height,  # firstphase_height (yes its inconsistently width/height first)
        *args,
    )

    if not req.include_grid and len(output_images) > 1 and script_ind == 0:
        output_images = output_images[1:]

    log.info(
<<<<<<< HEAD
        f"Img Size: {output_images[0].width}x{output_images[0].height}, Resize Target: {req.orig_width}x{req.orig_height}"
=======
        f"img size: {output_images[0].width}x{output_images[0].height}, target: {req.orig_width}x{req.orig_height}"
>>>>>>> ca9f7fef
    )

    resized_images = [
        modules.images.resize_image(0, image, req.orig_width, req.orig_height)
        for image in output_images
    ]

    # save images for debugging/logging purposes
    if req.save_samples:
        output_paths = [
            save_img(image, opt.sample_path, filename=f"{int(time.time())}_{i}.png")
            for i, image in enumerate(resized_images)
        ]
        log.info(f"saved: {output_paths}")

    outputs = [img_to_b64(image) for image in resized_images]

    log.info(f"output sizes: {[len(i) for i in outputs]}")
    log.info(f"finished txt2img!")
    return {"outputs": outputs, "info": info}


@app.post("/img2img", response_model=ImageResponse)
async def f_img2img(req: Img2ImgRequest):
    """Post request for Img2Img.

    Args:
        req (Img2ImgRequest): Request.

    Returns:
        Dict: Outputs and info.
    """
    log.info(f"img2img:\n{req.dict(exclude={'src_img', 'mask_img'})}")

    opt = load_config().img2img
    req = merge_default_config(req, opt)
    prepare_backend(req)

    script_ind, script, meta = get_script_info(req.script, True)
    args = process_script_args(script_ind, script, meta, req.script_args)

    image = b64_to_img(req.src_img)
    mask = prepare_mask(b64_to_img(req.mask_img)) if req.mode == 1 else None

    orig_width, orig_height = image.size

    if script and script.title() == "SD upscale":
        # in SD upscale mode, width & height determines tile size
        width = height = req.base_size
        # SD scales by 2x image size; we alr scaled up in Krita so downscale here
        image = image.resize((image.width // 2, image.height // 2))
        if mask:
            mask = mask.resize((image.width // 2, image.height // 2))
    else:
        width, height = sddebz_highres_fix(
            req.base_size, req.max_size, orig_width, orig_height
        )

    # NOTE:
    # - image & mask repeated due to Gradio API have separate tabs for each mode...
    # - mask is used only in inpaint mode
    # - mask_mode determines whethere init_img_with_mask or init_img_inpaint is used,
    #   I dont know why
    # - the internal code for img2img is confusing and duplicative...

    output_images, info, html = modules.img2img.img2img(
        req.mode,  # mode
        parse_prompt(req.prompt),  # prompt
        parse_prompt(req.negative_prompt),  # negative_prompt
        "None",  # prompt_style: saved prompt styles (unsupported)
        "None",  # prompt_style2: saved prompt styles (unsupported)
        image,  # init_img
        {"image": image, "mask": mask},  # init_img_with_mask
        image,  # init_img_inpaint
        mask,  # init_mask_inpaint
        0
        if req.alpha_mask
        else -1,  # mask_mode: internally checks if equal 0. enables Alpha Mask but idk what it does.
        req.steps,  # steps
        get_sampler_index(req.sampler_name),  # sampler_index
        req.mask_blur,  # mask_blur
        req.inpainting_fill,  # inpainting_fill
        req.restore_faces,  # restore_faces
        req.tiling,  # tiling
        req.batch_count,  # n_iter
        req.batch_size,  # batch_size
        req.cfg_scale,  # cfg_scale
        req.denoising_strength,  # denoising_strength
        req.seed,  # seed
        req.subseed,  # subseed
        req.subseed_strength,  # subseed_strength
        req.seed_resize_from_h,  # seed_resize_from_h
        req.seed_resize_from_w,  # seed_resize_from_w
        req.seed_enable_extras,  # seed_enable_extras
        height,  # height
        width,  # width
        req.resize_mode,  # resize_mode
        req.inpaint_full_res,  # inpaint_full_res
        req.inpaint_full_res_padding,  # inpaint_full_res_padding
        req.invert_mask,  # inpainting_mask_invert
        "",  # img2img_batch_input_dir (unspported)
        "",  # img2img_batch_output_dir (unspported)
        *args,
    )

    if not req.include_grid and len(output_images) > 1 and script_ind == 0:
        output_images = output_images[1:]

    log.info(
<<<<<<< HEAD
        f"Img Size: {output_images[0].width}x{output_images[0].height}, Resize Target: {orig_width}x{orig_height}"
=======
        f"img Size: {output_images[0].width}x{output_images[0].height}, target: {orig_width}x{orig_height}"
>>>>>>> ca9f7fef
    )

    resized_images = [
        modules.images.resize_image(0, image, orig_width, orig_height)
        for image in output_images
    ]

    if req.mode == 1:

        def remove_not_masked(img):
            masked_img = Image.new("RGBA", img.size, (0, 0, 0, 0))
            masked_img.paste(
                img, (0, 0), mask=ImageOps.invert(mask) if req.invert_mask else mask
            )
            return masked_img

        resized_images = [remove_not_masked(x) for x in resized_images]

    # save images for debugging/logging purposes
    if req.save_samples:
        output_paths = [
            save_img(image, opt.sample_path, filename=f"{int(time.time())}_{i}.png")
            for i, image in enumerate(resized_images)
        ]
        log.info(f"saved: {output_paths}")

    outputs = [img_to_b64(image) for image in resized_images]

    log.info(f"output sizes: {[len(i) for i in outputs]}")
    log.info(f"finished img2img!")
    return {"outputs": outputs, "info": info}


@app.post("/upscale", response_model=UpscaleResponse)
async def f_upscale(req: UpscaleRequest):
    """Post request for upscaling.

    Args:
        req (UpscaleRequest): Request.

    Returns:
        Dict: Output.
    """
    log.info(f"upscale:\n{req.dict(exclude={'src_img'})}")

    opt = load_config().upscale
    req = merge_default_config(req, opt)
    prepare_backend(req)

    image = b64_to_img(req.src_img).convert("RGB")
    orig_width, orig_height = image.size

    upscaler_index = get_upscaler_index(req.upscaler_name)
    upscaler = shared.sd_upscalers[upscaler_index]

    if upscaler.name == "None":
        log.info(f"No upscaler selected, will do nothing")
        return

    if req.downscale_first:
        image = modules.images.resize_image(0, image, orig_width // 2, orig_height // 2)

    upscaled_image = upscaler.scaler.upscale(image, upscaler.scale, upscaler.data_path)
    resized_image = modules.images.resize_image(
        0, upscaled_image, orig_width, orig_height
    )

    log.info(
        f"img size: {image.width}x{image.height}, target: {orig_width}x{orig_height}"
    )

    if req.save_samples:
        output_path = save_img(
            resized_image, opt.sample_path, filename=f"{int(time.time())}.png"
        )
        log.info(f"saved: {output_path}")

    output = img_to_b64(resized_image)
    log.info(f"output size: {len(output)}")
    log.info("finished upscale!")
    return {"output": output}<|MERGE_RESOLUTION|>--- conflicted
+++ resolved
@@ -129,11 +129,7 @@
         output_images = output_images[1:]
 
     log.info(
-<<<<<<< HEAD
-        f"Img Size: {output_images[0].width}x{output_images[0].height}, Resize Target: {req.orig_width}x{req.orig_height}"
-=======
         f"img size: {output_images[0].width}x{output_images[0].height}, target: {req.orig_width}x{req.orig_height}"
->>>>>>> ca9f7fef
     )
 
     resized_images = [
@@ -243,11 +239,7 @@
         output_images = output_images[1:]
 
     log.info(
-<<<<<<< HEAD
-        f"Img Size: {output_images[0].width}x{output_images[0].height}, Resize Target: {orig_width}x{orig_height}"
-=======
         f"img Size: {output_images[0].width}x{output_images[0].height}, target: {orig_width}x{orig_height}"
->>>>>>> ca9f7fef
     )
 
     resized_images = [

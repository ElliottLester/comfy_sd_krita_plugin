--- conflicted
+++ resolved
@@ -1,166 +1,163 @@
-.output-html p {margin: 0 0.5em;}
-.performance { font-size: 0.85em; color: #444; }
-
-#txt2img_generate, #img2img_generate{
-    max-width: 13em;
-}
-
-#img2img_interrogate{
-    max-width: 10em;
-}
-
-#subseed_show{
-    min-width: 6em;
-    max-width: 6em;
-}
-
-#subseed_show label{
-    height: 100%;
-}
-
-#txt2img_roll{
-    min-width: 1em;
-    max-width: 4em;
-}
-
-#style_index{
-    min-width: 9em;
-    max-width: 9em;
-    padding-left: 0;
-    padding-right: 0;
-}
-
-#toprow div{
-    border: none;
-    gap: 0;
-}
-
-#resize_mode{
-    flex: 1.5;
-}
-
-button{
-    align-self: stretch !important;
-}
-
-#img2img_prompt, #txt2img_prompt, #img2img_negative_prompt, #txt2img_negative_prompt{
-    border: none !important;
-}
-#img2img_prompt textarea, #txt2img_prompt textarea, #img2img_negative_prompt textarea, #txt2img_negative_prompt textarea{
-    border: none !important;
-}
-
-
-#img2maskimg .h-60{
-    height: 30rem;
-}
-
-.overflow-hidden, .gr-panel{
-    overflow: visible !important;
-}
-
-#x_type, #y_type{
-    max-width: 10em;
-}
-
-#txt2img_preview, #img2img_preview{
-    position: absolute;
-    width: 320px;
-    left: 0;
-    right: 0;
-    margin-left: auto;
-    margin-right: auto;
-    z-index: 100;
-}
-
-#txt2img_preview div.left-0.top-0, #img2img_preview div.left-0.top-0{
-    display: none;
-}
-
-fieldset span.text-gray-500, .gr-block.gr-box span.text-gray-500,  label.block span{
-    position: absolute;
-    top: -0.6em;
-    line-height: 1.2em;
-    padding: 0 0.5em;
-    margin: 0;
-
-    background-color: white;
-    border-top: 1px solid #eee;
-    border-left: 1px solid #eee;
-    border-right: 1px solid #eee;
-}
-
-.dark fieldset span.text-gray-500, .dark .gr-block.gr-box span.text-gray-500, .dark label.block span{
-    background-color: rgb(31, 41, 55);
-    border-top: 1px solid rgb(55 65 81);
-    border-left: 1px solid rgb(55 65 81);
-    border-right: 1px solid rgb(55 65 81);
-}
-
-#settings fieldset span.text-gray-500, #settings .gr-block.gr-box span.text-gray-500, #settings label.block span{
-    position: relative;
-    border: none;
-}
-
-.gr-panel div.flex-col div.justify-between label span{
-    margin: 0;
-}
-
-.gr-panel div.flex-col div.justify-between div{
-  position: absolute;
-  top: -0.1em;
-  right: 1em;
-  padding: 0 0.5em;
-}
-
-#settings .gr-panel div.flex-col div.justify-between div{
-    position: relative;
-<<<<<<< HEAD
-=======
-    z-index: 200;
->>>>>>> 85b97cc4
-}
-
-input[type="range"]{
-    margin: 0.5em 0 -0.3em 0;
-}
-
-#txt2img_sampling label{
-    padding-left: 0.6em;
-    padding-right: 0.6em;
-}
-
-#mask_bug_info {
-  text-align: center;
-  display: block;
-  margin-bottom: 0.5em;
-}
-
-#txt2img_negative_prompt, #img2img_negative_prompt{
-    flex: 0.3;
-    min-width: 10em;
-}
-
-.progressDiv{
-  width: 100%;
-  height: 30px;
-  background: #b4c0cc;
-  border-radius: 8px;
-}
-
-.dark .progressDiv{
-  background: #424c5b;
-}
-
-.progressDiv .progress{
-  width: 0%;
-  height: 30px;
-  background: #0060df;
-  color: white;
-  font-weight: bold;
-  line-height: 30px;
-  padding: 0 8px 0 0;
-  text-align: right;
-  border-radius: 8px;
-}
-
+.output-html p {margin: 0 0.5em;}
+.performance { font-size: 0.85em; color: #444; }
+
+#txt2img_generate, #img2img_generate{
+    max-width: 13em;
+}
+
+#img2img_interrogate{
+    max-width: 10em;
+}
+
+#subseed_show{
+    min-width: 6em;
+    max-width: 6em;
+}
+
+#subseed_show label{
+    height: 100%;
+}
+
+#txt2img_roll{
+    min-width: 1em;
+    max-width: 4em;
+}
+
+#style_index{
+    min-width: 9em;
+    max-width: 9em;
+    padding-left: 0;
+    padding-right: 0;
+}
+
+#toprow div{
+    border: none;
+    gap: 0;
+}
+
+#resize_mode{
+    flex: 1.5;
+}
+
+button{
+    align-self: stretch !important;
+}
+
+#img2img_prompt, #txt2img_prompt, #img2img_negative_prompt, #txt2img_negative_prompt{
+    border: none !important;
+}
+#img2img_prompt textarea, #txt2img_prompt textarea, #img2img_negative_prompt textarea, #txt2img_negative_prompt textarea{
+    border: none !important;
+}
+
+
+#img2maskimg .h-60{
+    height: 30rem;
+}
+
+.overflow-hidden, .gr-panel{
+    overflow: visible !important;
+}
+
+#x_type, #y_type{
+    max-width: 10em;
+}
+
+#txt2img_preview, #img2img_preview{
+    position: absolute;
+    width: 320px;
+    left: 0;
+    right: 0;
+    margin-left: auto;
+    margin-right: auto;
+    z-index: 100;
+}
+
+#txt2img_preview div.left-0.top-0, #img2img_preview div.left-0.top-0{
+    display: none;
+}
+
+fieldset span.text-gray-500, .gr-block.gr-box span.text-gray-500,  label.block span{
+    position: absolute;
+    top: -0.6em;
+    line-height: 1.2em;
+    padding: 0 0.5em;
+    margin: 0;
+
+    background-color: white;
+    border-top: 1px solid #eee;
+    border-left: 1px solid #eee;
+    border-right: 1px solid #eee;
+}
+
+.dark fieldset span.text-gray-500, .dark .gr-block.gr-box span.text-gray-500, .dark label.block span{
+    background-color: rgb(31, 41, 55);
+    border-top: 1px solid rgb(55 65 81);
+    border-left: 1px solid rgb(55 65 81);
+    border-right: 1px solid rgb(55 65 81);
+}
+
+#settings fieldset span.text-gray-500, #settings .gr-block.gr-box span.text-gray-500, #settings label.block span{
+    position: relative;
+    border: none;
+}
+
+.gr-panel div.flex-col div.justify-between label span{
+    margin: 0;
+}
+
+.gr-panel div.flex-col div.justify-between div{
+  position: absolute;
+  top: -0.1em;
+  right: 1em;
+  padding: 0 0.5em;
+}
+
+#settings .gr-panel div.flex-col div.justify-between div{
+    position: relative;
+    z-index: 200;
+}
+
+input[type="range"]{
+    margin: 0.5em 0 -0.3em 0;
+}
+
+#txt2img_sampling label{
+    padding-left: 0.6em;
+    padding-right: 0.6em;
+}
+
+#mask_bug_info {
+  text-align: center;
+  display: block;
+  margin-bottom: 0.5em;
+}
+
+#txt2img_negative_prompt, #img2img_negative_prompt{
+    flex: 0.3;
+    min-width: 10em;
+}
+
+.progressDiv{
+  width: 100%;
+  height: 30px;
+  background: #b4c0cc;
+  border-radius: 8px;
+}
+
+.dark .progressDiv{
+  background: #424c5b;
+}
+
+.progressDiv .progress{
+  width: 0%;
+  height: 30px;
+  background: #0060df;
+  color: white;
+  font-weight: bold;
+  line-height: 30px;
+  padding: 0 8px 0 0;
+  text-align: right;
+  border-radius: 8px;
+}
+